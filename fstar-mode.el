;;; fstar-mode.el --- Support for F* programming -*- lexical-binding: t -*-

;; Copyright (C) 2015 Clément Pit-Claudel
;; Author: Clément Pit--Claudel <clement.pitclaudel@live.com>
;; URL: https://github.com/FStarLang/fstar.el

;; Created: 27 Aug 2015
;; Version: 0.3
;; Package-Requires: ((emacs "24.3") (dash "2.11"))
;; Keywords: convenience, languages

;; This file is not part of GNU Emacs.

;; Licensed under the Apache License, Version 2.0 (the "License");
;; you may not use this file except in compliance with the License.
;; You may obtain a copy of the License at
;;
;; http://www.apache.org/licenses/LICENSE-2.0
;;
;; Unless required by applicable law or agreed to in writing, software
;; distributed under the License is distributed on an "AS IS" BASIS,
;; WITHOUT WARRANTIES OR CONDITIONS OF ANY KIND, either express or implied.
;; See the License for the specific language governing permissions and
;; limitations under the License.

;;; Commentary:

;; This file implements support for F* programming in Emacs, including:
;;
;; * Syntax highlighting
;; * Unicode math (with prettify-symbols-mode)
;; * Indentation
;; * Real-time verification (requires the Flycheck package)
;; * Interactive proofs (à la Proof-General)
;;
;; See https://github.com/FStarLang/fstar-mode.el for setup and usage tips.

;;; Code:

;;; Imports

(require 'dash)
(require 'cl-lib)
(require 'help-at-pt)
(require 'flycheck nil t)

;;; Compatibility

(defmacro fstar-assert (&rest args)
  "Call `cl-assert' on ARGS, if available."
  (declare (debug t))
  `(when (fboundp 'cl-assert)
     (cl-assert ,@args)))

(unless (featurep 'subr-x)
  (defsubst string-trim-left (string)
    "Remove leading whitespace from STRING."
    (if (string-match "\\`[ \t\n\r]+" string)
        (replace-match "" t t string)
      string))
  (defsubst string-trim-right (string)
    "Remove trailing whitespace from STRING."
    (if (string-match "[ \t\n\r]+\\'" string)
        (replace-match "" t t string)
      string))
  (defsubst string-trim (string)
    "Remove leading and trailing whitespace from STRING."
    (string-trim-left (string-trim-right string))))

;;; Group

(defgroup fstar nil
  "F* mode."
  :group 'languages)

;;; Flycheck

(defconst fstar-error-patterns
  (let ((fstar-pat '((message) "near line " line ", character " column " in file " (file-name)))
        (z3-pat  '((file-name) "(" line "," column "-" (+ (any digit)) "," (+ (any digit)) ")"
                   (* (any ": ")) (? "Error" (* (any " \n")))
                   (message))))
    `((error "ERROR: " ,@fstar-pat)
      (warning "WARNING: " ,@fstar-pat)
      (error ,@z3-pat))))

(when (featurep 'flycheck)
  (defvaralias 'flycheck-fstar-executable 'fstar-executable)
  (make-obsolete-variable 'flycheck-fstar-executable 'fstar-executable "0.2" 'set)

  (flycheck-define-command-checker 'fstar
    "Flycheck checker for F*."
    :command '("fstar.exe" source-inplace)
    :error-patterns fstar-error-patterns
    :error-filter #'flycheck-increment-error-columns
    :modes '(fstar-mode))

  (add-to-list 'flycheck-checkers 'fstar))

(defun fstar-setup-flycheck ()
  "Prepare Flycheck for use with F*."
  (if (featurep 'flycheck)
      (flycheck-mode)
    (warn "Please install the Flycheck package to get real-time verification")))

;;; Customization

(defcustom fstar-executable "fstar.exe"
  "Full path to the fstar.exe binary."
  :group 'fstar
  :risky t)

;;; Build config

(defconst fstar-build-config-header "(*--build-config")
(defconst fstar-build-config-footer "--*)")

;;; Prettify symbols

(defcustom fstar-symbols-alist '(("exists" . ?∃) ("forall" . ?∀) ("fun" . ?λ)
                            ("nat" . ?ℕ) ("int" . ?ℤ)
                            ("True" . ?⊤) ("False" . ?⊥)
                            ("*" . ?×) ("~>" . ?↝)
                            ("<=" . ?≤) (">=" . ?≥) ("::" . ?⸬)
                            ("/\\" . ?∧) ("\\/" . ?∨) ("~" . ?¬) ("<>" . ?≠)
                            ;; ("&&" . ?∧) ("||" . ?∨) ("=!=" . ?≠)
                            ("<==>" . ?⟺) ("==>" . ?⟹)
                            ("=>" . ?⇒) ("->" . ?→)
                            ;; ("(|" . 10629) ("|)" . 10630)
                            ("'a" . ?α) ("'b" . ?β) ("'c" . ?γ)
                            ("'d" . ?δ) ("'e" . ?ϵ))
  "Fstar symbols."
  :group 'fstar
  :type 'alist)

(defun fstar-setup-prettify ()
  "Setup prettify-symbols for use with F*."
  (when (and (boundp 'prettify-symbols-alist)
             (fboundp 'prettify-symbols-mode))
    (setq-local prettify-symbols-alist (append fstar-symbols-alist
                                               prettify-symbols-alist))
    (prettify-symbols-mode)))

;;; Font-Lock

;; Loosely derived from https://github.com/FStarLang/atom-fstar/blob/master/grammars/fstar.cson

(defconst fstar-syntax-structure
  (regexp-opt '("begin" "end"
                "let" "rec" "in" "val"
                "kind" "type" "logic" "new" "abstract"
                "irreducible" "unfoldable" "inline" "inline_for_extraction" "noeq"
                "private" "opaque" "total" "default"
                "open" "module")
              'symbols))

(defconst fstar-syntax-preprocessor
  (regexp-opt '("#set-options")
              'symbols))

(defconst fstar-syntax-keywords
  (regexp-opt '("and"
                "forall" "exists"
                "assert" "assume"
                "fun" "function"
                "try" "match" "with"
                "if" "then" "else"
                "ALL" "All" "DIV" "Div" "EXN" "Ex" "Exn" "GHOST" "GTot" "Ghost"
                "Lemma" "PURE" "Pure" "STL" "Stl" "ST" "STATE" "St" "Tot")
              'symbols))

(defconst fstar-syntax-builtins
  (regexp-opt '("requires" "ensures" "modifies" "decreases"
                "effect" "new_effect" "sub_effect")
              'symbols))

(defconst fstar-syntax-ambiguous
  (regexp-opt `("\\/" "/\\")))

;; (defconst fstar-syntax-types
;;   (regexp-opt '("Type")
;;               'symbols))

(defconst fstar-syntax-constants
  (regexp-opt '("False" "True")
              'symbols))

(defface fstar-structure-face
  '((((background light)) (:bold t))
    (t :bold t :foreground "salmon"))
  "Face used to highlight structural keywords."
  :group 'fstar)

(defface fstar-subtype-face
  '((t :italic t))
  "Face used to highlight subtyping clauses."
  :group 'fstar)

(defface fstar-attribute-face
  '((t :italic t))
  "Face used to highlight attributes."
  :group 'fstar)

(defface fstar-decreases-face
  '((t :italic t))
  "Face used to highlight decreases clauses."
  :group 'fstar)

(defface fstar-subscript-face
  '((t :height 0.8))
  "Face used to use for subscripts"
  :group 'fstar)

(defface fstar-braces-face
  '((t))
  "Face used to use for { and }."
  :group 'fstar)

(defface fstar-ambiguous-face
  '((t :inherit font-lock-negation-char-face))
  "Face used to use for /\\ and \//."
  :group 'fstar)

(defun fstar-subexpr-pre-matcher (rewind-to &optional bound-to)
  "Move past REWIND-TO th group, then return end of BOUND-TO th."
  (goto-char (match-end rewind-to))
  (match-end (or bound-to 0)))

(defconst fstar-syntax-id-unwrapped (rx (? (or "#" "'"))
                                   (any "a-z_") (* (or wordchar (syntax symbol)))
                                   (? "." (* (or wordchar (syntax symbol))))))

(defconst fstar-syntax-id (concat "\\_<" fstar-syntax-id-unwrapped "\\_>"))

(defconst fstar-syntax-cs (rx symbol-start
                         (any "A-Z") (* (or wordchar (syntax symbol)))
                         symbol-end))

(defun fstar-find-id-maybe-type (bound must-find-type)
  "Find var:type pair between point and BOUND.

If MUST-FIND-TYPE is nil, the :type part is not necessary."
  (let ((found t) (rejected t))
    (while (and found rejected)
      (setq found (re-search-forward (concat "\\(" fstar-syntax-id "\\) *\\(:\\)?") bound t))
      (setq rejected (and found (or (eq (char-after) ?:) ; h :: t
                                    (and must-find-type (not (match-beginning 2))) ; no type
                                    (save-excursion
                                      (goto-char (match-beginning 0))
                                      (skip-syntax-backward "-")
                                      (or (eq (char-before) ?|) ; | X: int
                                          (save-match-data
                                            ;; val x : Y:int
                                            (looking-back "\\_<\\(val\\|let\\)\\_>" (point-at-bol)))))))))
    (when (and found (match-beginning 2))
      (ignore-errors
        (goto-char (match-end 2))
        (forward-sexp)
        (let ((md (match-data)))
          (set-match-data `(,(car md) ,(point) ,@(cddr md))))))
    found))

(defun fstar-find-id (bound)
  "Find variable name between point and BOUND."
  (fstar-find-id-maybe-type bound nil))

(defun fstar-find-id-with-type (bound)
  "Find var:type pair between point and BOUND."
  (fstar-find-id-maybe-type bound t))

(defun fstar-find-fun-and-args (bound)
  "Find lambda expression between point and BOUND."
  (let ((found))
    (while (and (not found) (re-search-forward "\\_<fun\\_>" bound t))
      (-when-let* ((mdata (match-data))
                   (fnd   (search-forward "->" bound t))) ;;FIXME
        (set-match-data `(,(car mdata) ,(match-end 0)
                          ,@mdata))
        (setq found t)))
    found))

(defun fstar-find-subtype-annotation (bound)
  "Find {...} group between point and BOUND."
  (let ((found) (end))
    (while (and (not found) (re-search-forward "{[^:].*}" bound t))
      (setq end (save-excursion
                  (goto-char (match-beginning 0))
                  (ignore-errors (forward-sexp))
                  (point)))
      (setq found (and (<= end bound)
                       (<= end (point-at-eol))
                       (save-excursion
                         (backward-char)
                         (not (looking-at-p "[^ ]+ +with"))))))
    (when found
      (set-match-data `(,(1+ (match-beginning 0)) ,(1- end))))
    found))

(defconst fstar-syntax-additional
  (let ((id fstar-syntax-id))
    `((,fstar-syntax-cs
       (0 'font-lock-type-face))
      (,(concat "{\\(:" id "\\) *\\([^}]*\\)}")
       (1 'font-lock-builtin-face append)
       (2 'fstar-attribute-face append))
      (,(concat "\\_<\\(let\\(?: +rec\\_>\\)?\\)\\(\\(?: +" id "\\)?\\)")
       (1 'fstar-structure-face)
       (2 'font-lock-function-name-face))
      (,(concat "\\_<\\(type\\|kind\\)\\( +" id "\\)")
       (1 'fstar-structure-face)
       (2 'font-lock-function-name-face))
      (,(concat "\\_<\\(val\\) +\\(" id "\\) *:")
       (1 'fstar-structure-face)
       (2 'font-lock-function-name-face))
      (fstar-find-id-with-type
       (1 'font-lock-variable-name-face))
      (fstar-find-subtype-annotation
       (0 'fstar-subtype-face append))
      ("%\\[\\([^]]+\\)\\]"
       (1 'fstar-decreases-face append))
      ("\\_<\\(forall\\|exists\\) [^.]+\."
       (0 'font-lock-keyword-face)
       (fstar-find-id (fstar-subexpr-pre-matcher 1) nil (1 'font-lock-variable-name-face)))
      (fstar-find-fun-and-args
       (1 'font-lock-keyword-face)
       (fstar-find-id (fstar-subexpr-pre-matcher 1) nil (1 'font-lock-variable-name-face)))
      ("(\\*--\\(build-config\\)"
       (1 'font-lock-preprocessor-face prepend))
      (,fstar-syntax-ambiguous
       (0 'fstar-ambiguous-face append))
      ("[{}]"
       (0 'fstar-braces-face append))
      (,(concat "\\_<" fstar-syntax-id-unwrapped "\\(_\\)\\([0-9]+\\)\\_>")
       (1 '(face nil invisible 'fstar-subscripts) prepend)
       (2 '(face fstar-subscript-face display (raise -0.3)) append)))))

(defun fstar-setup-font-lock ()
  "Setup font-lock for use with F*."
  (font-lock-mode -1)
  (setq-local
   font-lock-defaults
   `(((,fstar-syntax-constants    . 'font-lock-constant-face)
      (,fstar-syntax-keywords     . 'font-lock-keyword-face)
      (,fstar-syntax-builtins     . 'font-lock-builtin-face)
      (,fstar-syntax-preprocessor . 'font-lock-preprocessor-face)
      (,fstar-syntax-structure    . 'fstar-structure-face)
      ,@fstar-syntax-additional)
     nil nil))
  (font-lock-set-defaults)
  (add-to-invisibility-spec 'fstar-subscripts)
  (add-to-list 'font-lock-extra-managed-props 'display)
  (add-to-list 'font-lock-extra-managed-props 'invisible)
  (font-lock-mode))

(defun fstar-teardown-font-lock ()
  "Disable F*-related font-locking."
  (remove-from-invisibility-spec 'fstar-subscripts))

;;; Syntax table

(defvar fstar-syntax-table
  (let ((table (make-syntax-table)))
    ;; Symbols
    (modify-syntax-entry ?# "_" table)
    (modify-syntax-entry ?_ "_" table)
    (modify-syntax-entry ?' "_" table)
    ;; None of these is part of symbols (cf. c-populate-syntax-table)
    (modify-syntax-entry ?+  "."     table)
    (modify-syntax-entry ?-  "."     table)
    (modify-syntax-entry ?=  "."     table)
    (modify-syntax-entry ?%  "."     table)
    (modify-syntax-entry ?<  "."     table)
    (modify-syntax-entry ?>  "."     table)
    (modify-syntax-entry ?&  "."     table)
    (modify-syntax-entry ?|  "."     table)
    ;; Comments and strings
    (modify-syntax-entry ?\\ "\\" table)
    (modify-syntax-entry ?\" "\"" table)
    (modify-syntax-entry ?*  ". 23" table)
    (modify-syntax-entry ?/  ". 12b" table)
    (modify-syntax-entry ?\n  "> b" table)
    (modify-syntax-entry ?\^m "> b" table)
    (modify-syntax-entry ?\( "()1n" table)
    (modify-syntax-entry ?\) ")(4n" table)
    table)
  "Syntax table for F*.")

;;; Mode map

(defvar fstar-mode-map
  (let ((map (make-sparse-keymap)))
    (define-key map (kbd "RET") #'fstar-newline-and-indent)
    map))

(defun fstar-newline-and-indent (arg)
  "Call (newline ARG), and indent resulting line as the previous one."
  (interactive "*P")
  (if (save-excursion (beginning-of-line) (looking-at-p "[ \t]*$"))
      (progn (delete-region (point-at-bol) (point-at-eol))
             (newline arg)) ;; 24.3 doesn't support second argument
    (let ((indentation (current-indentation)))
      (newline arg)
      (indent-line-to indentation))))

(put 'fstar-newline-and-indent 'delete-selection t)

;;; Indentation

(defun fstar-comment-offset ()
  "Compute offset at beginning of comment."
  (comment-normalize-vars)
  (when (fstar-in-comment-p)
    (save-excursion
      (comment-beginning)
      (- (point) (point-at-bol)))))

(defun fstar-indentation-points ()
  "Find reasonable indentation points on the current line."
  (let ((points)) ;; FIXME first line?
    (save-excursion
      (forward-line -1)
      (while (re-search-forward "\\s-+" (point-at-eol) t)
        (push (current-column) points)))
    (when points
      (let ((mn (apply #'min points)))
        (push (+ 2 mn) points)
        (push (+ 4 mn) points)))
    (push 0 points)
    (push 2 points)
    (-when-let* ((comment-offset (fstar-comment-offset)))
      (setq points (-filter (lambda (pt) (>= pt comment-offset))
                            (cons comment-offset points))))
    (-distinct (sort points #'<))))

(defun fstar-indent ()
  "Cycle between vaguely relevant indentation points."
  (interactive)
  (let* ((current-ind (current-indentation))
         (points      (fstar-indentation-points))
         (remaining   (-filter (lambda (x) (> x current-ind)) points))
         (target      (car (or remaining points))))
    (if (> (current-column) current-ind)
        (save-excursion (indent-line-to target))
      (indent-line-to target))))

(defun fstar-setup-indentation ()
  "Setup indentation for F*."
  (setq-local indent-line-function #'fstar-indent)
  (when (boundp 'electric-indent-inhibit) ; Emacs ≥ 24.4
    (setq-local electric-indent-inhibit t)))

;;; Interaction with the server (interactive mode)

(defconst fstar-subp--success "ok")
(defconst fstar-subp--failure "nok")
(defconst fstar-subp--done "\n#done-")

(defconst fstar-subp--cancel "#pop\n")
<<<<<<< HEAD
(defconst fstar-subp--header "#push\n")
(defconst fstar-subp--laxheader "#push #lax\n")
=======
(defconst fstar-subp--header "#push ")
>>>>>>> b99c9bf6
(defconst fstar-subp--footer "\n#end #done-ok #done-nok\n")

(defconst fstar-subp-statuses '(pending busy processed))

(defvar-local fstar-subp--process nil
  "Interactive F* process running in the background.")

(defvar-local fstar-subp--busy-now nil
  "Indicates which overlay the F* subprocess is currently processing, if any.")

(defface fstar-subp-overlay-pending-face
  '((((background light)) :background "#AD7FA8")
    (((background dark))  :background "#5C3566"))
  "Face used to highlight pending sections of the buffer."
  :group 'fstar)

(defface fstar-subp-overlay-busy-face
  '((((background light)) :background "mistyrose")
    (((background dark))  :background "mediumorchid"))
  "Face used to highlight busy sections of the buffer."
  :group 'fstar)

(defface fstar-subp-overlay-processed-face
  '((((background light)) :background "#EAF8FF")
    (((background dark))  :background "darkslateblue"))
  "Face used to highlight processed sections of the buffer."
  :group 'fstar)

(defface fstar-subp-overlay-issue-face
  '((t :underline (:color "red" :style wave)))
  "Face used to highlight processed sections of the buffer."
  :group 'fstar)

(defvar fstar-subp-debug nil
  "If non-nil, print debuging information in interactive mode.")

(defun fstar-subp-toggle-debug ()
  "Toggle `fstar-subp-debug'."
  (interactive)
  (message "F*: Debugging set to %s." (setq-local fstar-subp-debug (not fstar-subp-debug))))

(defmacro fstar-subp-log (format &rest args)
  "Log a message, conditional on fstar-subp-debug.

FORMAT and ARGS are as in `message'."
  (declare (debug t))
  `(when fstar-subp-debug
     (message ,format ,@args)))

(defmacro fstar-subp-with-process-buffer (proc &rest body)
  "If PROC is non-nil, move to PROC's buffer to eval BODY."
  (declare (indent defun) (debug t))
  `(-when-let* ((procp    ,proc)
                (buf      (process-buffer ,proc))
                (buflivep (buffer-live-p buf)))
     (with-current-buffer buf
       ,@body)))

(defmacro fstar-subp-with-source-buffer (proc &rest body)
  "If PROC is non-nil, move to parent buffer of PROC to eval BODY."
  (declare (indent defun) (debug t))
  `(-when-let* ((procp    ,proc)
                (buf      (process-get ,proc 'fstar-subp-source-buffer))
                (buflivep (buffer-live-p buf)))
     (with-current-buffer buf
       ,@body)))

(defun fstar-subp-live-p (&optional proc)
  "Return t if the PROC is a live F* subprocess.

If PROC is nil, use the current buffer's `fstar-subp--process'."
  (setq proc (or proc fstar-subp--process))
  (and proc (process-live-p proc)))

(defun fstar-subp-killed ()
  "Clean up current source buffer."
  (fstar-subp-with-process-buffer fstar-subp--process
    (kill-buffer))
  (fstar-subp-remove-tracking-overlays)
  (fstar-subp-remove-issues-overlays)
  (setq fstar-subp--busy-now nil
        fstar-subp--process nil))

(defun fstar-subp-kill ()
  "Kill F* subprocess and clean up current buffer."
  (interactive)
  (when (fstar-subp-live-p fstar-subp--process)
    (kill-process fstar-subp--process)
    (accept-process-output fstar-subp--process 0.25 nil t))
  (fstar-subp-killed))

(defun fstar-subp-kill-all ()
  "Kill F* subprocesses in all buffers."
  (interactive)
  (dolist (buf (buffer-list))
    (when (buffer-live-p buf) ; May have been killed by previous iterations
      (with-current-buffer buf
        (when (derived-mode-p 'fstar-mode)
          (fstar-subp-kill))))))

(defun fstar-subp-kill-one-or-many (&optional arg)
  "Kill current F* subprocess.
With prefix argument ARG, kill all F* subprocesses."
  (interactive "P")
  (if (consp arg)
      (fstar-subp-kill-all)
    (fstar-subp-kill)))

(defun fstar-subp-kill-proc (proc)
  "Same as `fstar-subp-kill', but for PROC instead of `fstar-subp--process'."
  (fstar-subp-with-source-buffer proc
    (when fstar-subp--process
      (fstar-assert (eq proc fstar-subp--process))
      (fstar-subp-kill))))

(defun fstar-subp-sentinel (proc signal)
  "Handle PROC's SIGNAL."
  (fstar-subp-log "SENTINEL [%s] [%s]" signal (process-status proc))
  (when (or (memq (process-status proc) '(exit signal))
            (not (process-live-p proc)))
    (message "F*: subprocess exited.")
    (fstar-subp-with-source-buffer proc
      (fstar-subp-killed))))

(defun fstar-subp-remove-tracking-overlays ()
  "Remove all F* overlays in the current buffer."
  (mapcar #'delete-overlay (fstar-subp-tracking-overlays)))

(defun fstar-subp-remove-issues-overlays ()
  "Remove all F* overlays in the current buffer."
  (mapcar #'delete-overlay (fstar-subp-issues-overlays)))

(defun fstar-subp-find-response (proc)
  "Find full response in PROC's buffer; handle it if found."
  (goto-char (point-min))
  (when (search-forward fstar-subp--done nil t)
    (let* ((status        (cond
                           ((looking-at fstar-subp--success) t)
                           ((looking-at fstar-subp--failure) nil)))
           (resp-beg      (point-min))
           (resp-end      (point-at-bol))
           (resp-real-end (point-at-eol))
           (response      (string-trim (buffer-substring resp-beg resp-end))))
      (fstar-subp-log "RESPONSE [%s] [%s]" status response)
      (delete-region resp-beg resp-real-end)
      (when (fstar-subp-live-p proc)
        (fstar-subp-with-source-buffer proc
          (fstar-subp-process-response status response))))))

(defun fstar-subp-clear-issues ()
  "Remove all issue overlays from current buffer."
  (cl-loop for ov being the overlays of (current-buffer)
           when (overlay-get ov 'fstar-subp-issue)
           do (delete-overlay ov)))

(defun fstar-subp-process-response (status response)
  "Process output STATUS and RESPONSE from F* subprocess."
  (let* ((overlay fstar-subp--busy-now))
    (unless overlay
      (fstar-subp-kill)
      (error "Invalid state: Received output, but no region was busy"))
    (setq fstar-subp--busy-now nil)
    (fstar-subp-clear-issues)
    (pcase status
      (`t   (fstar-subp-handle-success response overlay))
      (`nil (fstar-subp-handle-failure response overlay))
      (_    (fstar-subp-kill)
            (error "Unknown status [%s] from F* subprocess (response was [%s])"
                   status response)))))

(defun fstar-subp-handle-success (response overlay)
  "Process success RESPONSE from F* subprocess for OVERLAY."
  (when (not (string= response ""))
    (warn "Non-empty response despite prover success: [%s]" response))
  (fstar-subp-set-status overlay 'processed)
  (run-with-timer 0 nil #'fstar-subp-process-queue))

(cl-defstruct fstar-issue
  level filename line-from line-to col-from col-to message)

(defconst fstar-subp-issue-regexp
  "\\(.*?\\)(\\([[:digit:]]+\\),\\([[:digit:]]+\\)-\\([[:digit:]]+\\),\\([[:digit:]]+\\))\\s-*:\\s-*\\(.*\\)")

(defun fstar-subp-parse-issue (context)
  "Construct an issue object from the current match data and CONTEXT."
  (pcase-let ((`(,filename ,line-from ,col-from ,line-to ,col-to ,message)
               (mapcar (lambda (num) (match-string-no-properties num context))
                       '(1 2 3 4 5 6))))
    (make-fstar-issue :level "ERROR"
                      :filename filename
                      :line-from (string-to-number line-from)
                      :col-from (string-to-number col-from)
                      :line-to (string-to-number line-to)
                      :col-to (string-to-number col-to)
                      :message message)))

(defun fstar-subp-parse-issues (response)
  "Parse RESPONSE into a list of issues."
  (let ((start 0))
    (cl-loop while (string-match fstar-subp-issue-regexp response start)
             collect (fstar-subp-parse-issue response)
             do (setq start (match-end 0)))))

(defun fstar-subp-adjust-line-numbers (issue overlay-start-line)
  "Adjust line numbers of ISSUE relative to OVERLAY-START-LINE."
  issue)
  ;; (setf (fstar-issue-line-from issue) (fstar-issue-line-from issue))
  ;; (setf (fstar-issue-line-to issue) (fstar-issue-line-to issue))) ;;what's a better noop?

(defun fstar-subp-realign-issue (overlay-start-line issue)
  "Use first line of overlay (OVERLAY-START-LINE) to realign issue ISSUE."
  (when (string= (fstar-issue-filename issue) "<input>")
    (setf (fstar-issue-filename issue) (buffer-file-name)) ;; FIXME ensure we have a file name?
    (fstar-subp-adjust-line-numbers issue overlay-start-line))
  issue)

(defun fstar-subp-realign-issues (overlay issues)
  "Use beginning of OVERLAY to realign issues ISSUES."
  (let ((start-line (line-number-at-pos (overlay-start overlay))))
    (mapcar (apply-partially #'fstar-subp-realign-issue start-line) issues)))

(defun fstar-issue-offset (line column)
  "Convert a (LINE, COLUMN) pair into a buffer offset.

FIXME: This would be much easier if the interactive mode returned
an offset instead of a line an column.
FIXME: This doesn't do error handling."
  (save-excursion
    (goto-char (point-min))
    (forward-line (1- line))
    (forward-char column)
    (point)))

(defun fstar-subp-remove-issue-overlay (overlay &rest _args)
  "Remove OVERLAY."
  (delete-overlay overlay))

(defun fstar-subp-highlight-issue (issue)
  "Highlight ISSUE in current buffer."
  (let* ((from (fstar-issue-offset (fstar-issue-line-from issue)
                              (fstar-issue-col-from issue)))
         (to (fstar-issue-offset (fstar-issue-line-to issue)
                            (fstar-issue-col-to issue)))
         (overlay (make-overlay from (max to (1+ from)) (current-buffer) t nil)))
    (overlay-put overlay 'fstar-subp-issue t)
    (overlay-put overlay 'face 'fstar-subp-overlay-issue-face)
    (overlay-put overlay 'help-echo (fstar-issue-message issue))
    (overlay-put overlay 'modification-hooks '(fstar-subp-remove-issue-overlay))
    (when (fboundp 'pulse-momentary-highlight-region)
      (pulse-momentary-highlight-region from to))))

(defun fstar-subp-highlight-issues (issues)
  "Highlight ISSUES whose name match that of the current buffer."
  (fstar-assert issues)
  (mapcar #'fstar-subp-highlight-issue issues))

(defun fstar-subp-jump-to-issue (issue)
  "Jump to ISSUE in current buffer."
  (goto-char (fstar-issue-offset (fstar-issue-line-from issue)
                            (fstar-issue-col-from issue))))

(defun fstar-subp-handle-failure (response overlay)
  "Process failure RESPONSE from F* subprocess for OVERLAY."
  (let* ((issues   (fstar-subp-parse-issues response))
         (aligned  (fstar-subp-realign-issues overlay issues))
         (filtered (-filter (lambda (issue) (string= buffer-file-name (fstar-issue-filename issue))) aligned)))
    (fstar-subp-remove-unprocessed)
    (process-send-string fstar-subp--process fstar-subp--cancel)
    (cond ((null issues)
           (warn "No issues found in response despite prover failure: [%s]" response))
          ((null filtered)
           (warn "F* checker reported issues in other files: [%s] (FIXME)" response))
          (t
           (fstar-subp-log "Highlighting issues: %s" issues)
           (fstar-subp-jump-to-issue (car filtered))
           (fstar-subp-highlight-issues aligned)
           (display-local-help)))))

(defun fstar-subp-status (overlay)
  "Get status of OVERLAY."
  (overlay-get overlay 'fstar-subp-status))

(defun fstar-subp-status-eq (overlay status)
  "Check if OVERLAY has status STATUS."
  (eq (fstar-subp-status overlay) status))

(defun fstar-subp-remove-unprocessed ()
  "Remove pending and busy overlays."
  (cl-loop for overlay in (fstar-subp-tracking-overlays)
           unless (fstar-subp-status-eq overlay 'processed)
           do (delete-overlay overlay)))

(defun fstar-subp-warn-unexpected-output (string)
  "Warn user about unexpected output STRING."
  (message "F*: received unexpected output from subprocess (%s)" string))

(defun fstar-subp-filter (proc string)
  "Handle PROC's output (STRING)."
  (when string
    (fstar-subp-log "OUTPUT [%s]" string)
    (if (fstar-subp-live-p proc)
        (fstar-subp-with-process-buffer proc
          (goto-char (point-max))
          (insert string)
          (fstar-subp-find-response proc))
      (run-with-timer 0 nil #'fstar-subp-warn-unexpected-output string))))

(defun fstar-subp-buffer-killed ()
  "Kill F* process associated to current buffer."
  (-when-let* ((proc (get-buffer-process (current-buffer))))
    (run-with-timer 0 nil #'fstar-subp-kill-proc proc)))

(defun fstar-subp-make-buffer ()
  "Create a buffer for the F* subprocess."
  (with-current-buffer (generate-new-buffer
                        (format " *F* interactive for %s*" (buffer-name)))
    (add-hook 'kill-buffer-hook #'fstar-subp-buffer-killed t t)
    (buffer-disable-undo)
    (current-buffer)))

(defcustom fstar-subp-prover-args nil
  "Used for computing arguments to pass to F* in interactive mode.

If set to a string, that string is considered to be a single
argument to pass to F*.  If set to a list of strings, each element
of the list is passed to F*.  If set to a function, that function
is called in the current buffer without arguments, and expected
to produce a string or a list of strings.

Some examples:

- (setq fstar-subp-prover-args \"--ab\") results in F* being
called as 'fstar.exe --in --ab'.

- (setq fstar-subp-prover-args '(\"--ab\" \"--cd\")) results in
F* being called as 'fstar.exe --in --ab --cd'.

- (setq fstar-subp-prover-args (lambda () '(\"--ab\" \"--cd\")))
results in F* being called as 'fstar.exe --in --ab --cd'.

To debug unexpected behaviours with this variable, try
evaluating (fstar-subp-get-prover-args).  Note that passing
multiple arguments as one string will not work: you should use
'(\"--aa\" \"--bb\"), not \"--aa --bb\""
  :group 'fstar)

(defun fstar-subp-get-prover-args ()
  "Compute prover arguments from `fstar-subp-prover-args'."
  (let ((args (if (functionp fstar-subp-prover-args)
                  (funcall fstar-subp-prover-args)
                fstar-subp-prover-args)))
    (cond ((listp args) args)
          ((stringp args) (list args))
          (t (user-error "Interpreting fstar-subp-prover-args led to invalid value [%s]" args)))))

(defun fstar-subp-is-interface-p ()
  "Check whether the current script needs --fsi."
  (string-match-p "\\.fst?i\\'" buffer-file-name))

(defun fstar-subp-with-interactive-args (args)
  "Return ARGS precedeed by --in and optionally --fsi."
  (append '("--in") (when (fstar-subp-is-interface-p) '("--fsi")) args))

(defun fstar-subp-start ()
  "Start an F* subprocess attached to the current buffer, if none exists."
  (unless fstar-subp--process
    (let ((prog-abs (and fstar-executable (executable-find fstar-executable))))
      (unless (and prog-abs (file-exists-p prog-abs))
        (user-error "F* executable not found; please set `fstar-executable'"))
      (unless (file-executable-p prog-abs)
        (user-error "F* executable not executable; please check the value of `fstar-executable'"))
      (let* ((buf (fstar-subp-make-buffer))
             (process-connection-type nil)
             (args (fstar-subp-with-interactive-args (fstar-subp-get-prover-args)))
             (proc (apply #'start-process "F* interactive" buf prog-abs args)))
        (fstar-subp-log "Started F* interactive with arguments %S" args)
        (set-process-query-on-exit-flag proc nil)
        (set-process-filter proc #'fstar-subp-filter)
        (set-process-sentinel proc #'fstar-subp-sentinel)
        (process-put proc 'fstar-subp-source-buffer (current-buffer))
        (setq fstar-subp--process proc)))))

(defun fstar-subp-prepare-message (msg)
  "Cleanup MSG before sending it to the F* process."
  (with-temp-buffer
    (set-syntax-table fstar-syntax-table)
    (fstar-setup-comments)
    (comment-normalize-vars)
    (insert msg)
    (goto-char (point-min))
    (let (start)
      (while (setq start (comment-search-forward nil t))
        (let ((skip (fstar-in-build-config-p)))
          (goto-char start)
          (forward-comment 1)
          (when (not skip)
            (save-match-data
              (let* ((comment (buffer-substring-no-properties start (point)))
                     (replacement (replace-regexp-in-string "." " " comment t t)))
                (delete-region start (point))
                (insert replacement)))))))
    (buffer-substring-no-properties (point-min) (point-max))))

<<<<<<< HEAD
(defun fstar-subp-send-region (beg end lax)
  "Send the region between BEG and END to the inferior F* process."
  (interactive "r")
  (fstar-subp-start)
  (let ((msg (concat (if (eq lax 0) fstar-subp--header fstar-subp--laxheader)
=======

(defun column-number-at-pos (pos)
  "Analog to line-number-at-pos."
  (save-excursion (goto-char pos) (current-column)))

(defun fstar-subp-send-region (beg end)
  "Send the region between BEG and END to the inferior F* process."
  (interactive "r")
  (fstar-subp-start)
  (let ((msg (concat fstar-subp--header
		     (format "%d %d\n"
			     (line-number-at-pos beg)
			     (column-number-at-pos beg))
>>>>>>> b99c9bf6
                     (fstar-subp-prepare-message (buffer-substring-no-properties beg end))
                     fstar-subp--footer)))
    (fstar-subp-log "QUERY [%s]" msg)
    (process-send-string fstar-subp--process msg)))

(defun fstar-subp-tracking-overlay-p (overlay)
  "Return non-nil if OVERLAY is an fstar-subp tracking overlay."
  (fstar-subp-status overlay))

(defun fstar-subp-tracking-overlays (&optional status)
  "Find all -subp tracking overlays with status STATUS in the current buffer.

If STATUS is nil, return all fstar-subp overlays."
  (sort (cl-loop for overlay being the overlays of (current-buffer)
                 when (fstar-subp-tracking-overlay-p overlay)
                 when (or (not status) (fstar-subp-status-eq overlay status))
                 collect overlay)
        (lambda (o1 o2) (< (overlay-start o1) (overlay-start o2)))))

(defun fstar-subp-issue-overlay-p (overlay)
  "Return non-nil if OVERLAY is an fstar-subp issue overlay."
  (overlay-get overlay 'fstar-subp-issue))

(defun fstar-subp-issues-overlays ()
  "Find all -subp issues overlays in the current buffer."
  (cl-loop for overlay being the overlays of (current-buffer)
           when (fstar-subp-issue-overlay-p overlay)
           collect overlay))

(defun fstar-in-comment-p ()
  "Return non-nil if point is inside a comment."
  (nth 4 (syntax-ppss)))

(defun fstar-in-build-config-p ()
  "Return non-nil if point is in build config comment."
  (let ((state (syntax-ppss)))
    (and (nth 4 state)
         (save-excursion
           (goto-char (nth 8 state))
           (looking-at-p (regexp-quote fstar-build-config-header))))))

(defun fstar-subp-overlay-attempt-modification (overlay &rest _args)
  "Allow or prevent attempts to modify OVERLAY.

Modifications are only allowed if it is safe to retract up to the beginning of the current overlay."
  (let ((inhibit-modification-hooks t))
    (when (overlay-buffer overlay) ;; Hooks can be called multiple times
      (cond
       ;; Always allow modifications in non-build-config comments
       ((fstar-in-comment-p)
        (when (fstar-in-build-config-p)
          (fstar-subp-kill)))
       ;; Allow modifications (after retracting) in pending overlays, and in
       ;; processed overlays provided that F* isn't busy
       ((or (not fstar-subp--busy-now)
            (fstar-subp-status-eq overlay 'pending))
        (fstar-subp-retract-until (overlay-start overlay)))
       ;; Disallow modifications in processed overlays when F* is busy
       ((fstar-subp-status-eq overlay 'processed)
        (user-error "Cannot retract a processed section while F* is busy"))
       ;; Always disallow modifications in busy overlays
       ((fstar-subp-status-eq overlay 'busy)
        (user-error "Cannot retract a busy section"))))))

(defun fstar-subp-set-status (overlay status)
  "Set status of OVERLAY to STATUS."
  (fstar-assert (memq status fstar-subp-statuses))
  (let ((inhibit-read-only t)
        (face-name (concat "fstar-subp-overlay-" (symbol-name status) "-face")))
    (overlay-put overlay 'fstar-subp-status status)
    (overlay-put overlay 'priority -1) ;;FIXME this is not an allowed value
    (overlay-put overlay 'face (intern face-name))
    (overlay-put overlay 'insert-in-front-hooks '(fstar-subp-overlay-attempt-modification))
    (overlay-put overlay 'modification-hooks '(fstar-subp-overlay-attempt-modification))))

(defun fstar-subp-process-overlay (overlay)
  "Send the contents of OVERLAY to the underlying F* process."
  (fstar-assert (not fstar-subp--busy-now))
  (fstar-subp-start)
  (fstar-subp-set-status overlay 'busy)
  (setq fstar-subp--busy-now overlay)
  (fstar-subp-send-region (overlay-start overlay) (overlay-end overlay) (overlay-get overlay 'is-lax)))

(defun fstar-subp-process-queue ()
  "Process the next pending overlay, if any."
  (fstar-subp-start)
  (unless fstar-subp--busy-now
    (-if-let* ((overlay (car-safe (fstar-subp-tracking-overlays 'pending))))
        (progn (fstar-subp-log "Processing queue")
               (fstar-subp-process-overlay overlay))
      (fstar-subp-log "Queue is empty %S" (mapcar #'fstar-subp-status (fstar-subp-tracking-overlays))))))

(defun fstar-subp-unprocessed-beginning ()
  "Find the beginning of the unprocessed buffer area."
  (or (cl-loop for overlay in (fstar-subp-tracking-overlays)
               maximize (overlay-end overlay))
      (point-min)))

(defun fstar-skip-spaces-backwards-from (point)
  "Go to POINT, skip spaces backwards, and return position."
  (save-excursion
    (goto-char point)
    (skip-chars-backward "\n\r\t ")
    (point)))

(defun fstar-subp-enqueue-until (lax end &optional no-error)
  "Mark region up to END busy, and enqueue the newly created overlay.

If NO-ERROR is set, do not report an error if the region is empty."
  (fstar-subp-start)
  (let ((beg (fstar-subp-unprocessed-beginning))
        (end (fstar-skip-spaces-backwards-from end)))
    (fstar-assert (cl-loop for overlay in (overlays-in beg end)
                      never (fstar-subp-tracking-overlay-p overlay)))
    (if (<= end beg)
        (unless no-error
          (user-error "Nothing more to process!"))
      (let ((overlay (make-overlay beg end (current-buffer) nil nil)))
        (fstar-subp-set-status overlay 'pending)
	(fstar-subp-log "Putting is-lax %S" lax)
	(overlay-put overlay 'is-lax lax)
        (fstar-subp-process-queue)))))

(defcustom fstar-subp-block-sep "\\(\\'\\|\\s-*\\(\n\\s-*\\)\\{3,\\}\\)" ;; FIXME add magic comment
  "Regular expression used when looking for source blocks."
  :group 'fstar) ;; FIXME group fstar-interactive

(defun fstar-subp-skip-comments-and-whitespace ()
  "Skip over comments and whitespace."
  (while (or (> (skip-chars-forward " \r\n\t") 0)
             (comment-forward 1))))

(defun fstar-subp-next-block-sep (bound)
  "Find the next block separator before BOUND.
Ignores separators found in comments."
  (let (pos)
    (save-excursion
      (while (and (null pos) (re-search-forward fstar-subp-block-sep bound t))
        (unless (fstar-in-comment-p)
          (setq pos (point)))))
    (when pos
      (goto-char pos))))

(defun fstar-subp-advance-next ()
  "Process buffer until `fstar-subp-block-sep'."
  (interactive)
  (fstar-subp-start)
  (goto-char (fstar-subp-unprocessed-beginning))
  (fstar-subp-skip-comments-and-whitespace)
  (-if-let* ((next-start (fstar-subp-next-block-sep nil)))
      (fstar-subp-enqueue-until 0 next-start)
    (user-error "Cannot find a full block to process")))

(defun fstar-sub-overlay-contains-build-config (overlay)
  "Check if OVERLAY contains a build-config header."
  (save-excursion
    (save-match-data
      (goto-char (overlay-start overlay))
      (cl-loop while (re-search-forward (regexp-quote fstar-build-config-header) (overlay-end overlay) t)
               thereis (fstar-in-build-config-p)))))

(defun fstar-subp-pop-overlay (overlay)
  "Remove overlay OVERLAY and issue the corresponding #pop command."
  (fstar-assert (not fstar-subp--busy-now))
  (fstar-assert (fstar-subp-live-p))
  (if (fstar-sub-overlay-contains-build-config overlay)
      (fstar-subp-kill)
    (process-send-string fstar-subp--process fstar-subp--cancel))
  (delete-overlay overlay))

(defun fstar-subp-retract-one (overlay)
  "Retract OVERLAY, with some error checking."
  (cond
   ((not (fstar-subp-live-p)) (user-error "F* subprocess not started"))
   ((not overlay) (user-error "Nothing to retract"))
   ((fstar-subp-status-eq overlay 'pending) (delete-overlay overlay))
   ((fstar-subp-status-eq overlay 'busy) (user-error "Cannot retract busy region"))
   ((fstar-subp-status-eq overlay 'processed) (fstar-subp-pop-overlay overlay))))

(defun fstar-subp-retract-last ()
  "Retract last processed block."
  (interactive)
  (fstar-subp-retract-one (car-safe (last (fstar-subp-tracking-overlays)))))

(defun fstar-subp-retract-until (pos)
  "Retract blocks until POS is in unprocessed region."
  (cl-loop for overlay in (reverse (fstar-subp-tracking-overlays))
           when (> (overlay-end overlay) pos) ;; End point is not inclusive
           do (fstar-subp-retract-one overlay)))

(defun fstar-subp-advance-until (is-lax pos)
  "Submit or retract blocks to/from prover until POS."
  (fstar-subp-start)
  (save-excursion
    (goto-char (fstar-subp-unprocessed-beginning))
    (let ((found (cl-loop do (fstar-subp-skip-comments-and-whitespace)
                          while (and (< (point) pos) (fstar-subp-next-block-sep pos))
                          do (fstar-subp-enqueue-until is-lax (point))
                          collect (point))))
      (fstar-subp-enqueue-until is-lax pos found))))

(defun fstar-subp-advance-or-retract-to-point (&optional arg)
  "Advance or retract proof state to reach point.

With prefix argument ARG, when advancing, do not split region
into blocks; process it as one large block instead."
  (interactive "P")
  (fstar-subp-start)
  (let ((limit (fstar-subp-unprocessed-beginning)))
    (cond
     ((<= (point) limit) (fstar-subp-retract-until (point)))
     ((>  (point) limit) (if (consp arg)
                             (fstar-subp-enqueue-until 0 (point))
                           (fstar-subp-advance-until 0 (point)))))))

;;AR: this is copy of the function above, ideally we should pass an argument, but could not make it work
(defun fstar-subp-advance-or-retract-to-point-lax (&optional arg)
  "Advance or retract proof state to reach point.

With prefix argument ARG, when advancing, do not split region
into blocks; process it as one large block instead."
  (interactive "P")
  (fstar-subp-start)
  (let ((limit (fstar-subp-unprocessed-beginning)))
    (cond
     ((<= (point) limit) (fstar-subp-retract-until (point)))
     ((>  (point) limit) (if (consp arg)
                             (fstar-subp-enqueue-until 1 (point))
                           (fstar-subp-advance-until 1 (point)))))))

(defconst fstar-subp-keybindings-table
  '(("C-c C-n"        "C-S-n" fstar-subp-advance-next)
    ("C-c C-u"        "C-S-p" fstar-subp-retract-last)
    ("C-c C-p"        "C-S-p" fstar-subp-retract-last)
    ("C-c RET"        "C-S-i" fstar-subp-advance-or-retract-to-point)
    ("C-c <C-return>" "C-S-i" fstar-subp-advance-or-retract-to-point)
    ("C-l <C-return>" "C-S-l" fstar-subp-advance-or-retract-to-point-lax)
    ("C-c C-x"        "C-M-c" fstar-subp-kill-one-or-many))
  "Proof-General and Atom bindings table.")

(defun fstar-subp-refresh-keybinding (bind target unbind)
  "Bind BIND to TARGET, and unbind UNBIND."
  (define-key fstar-mode-map (kbd bind) target)
  (define-key fstar-mode-map (kbd unbind) nil))

(defun fstar-subp-refresh-keybindings (style)
  "Adjust keybindings to match STYLE."
  (cl-loop for (pg atom target) in fstar-subp-keybindings-table
           do (pcase style
                (`pg   (fstar-subp-refresh-keybinding pg target atom))
                (`atom (fstar-subp-refresh-keybinding atom target pg))
                (other (user-error "Invalid keybinding style: %S" other)))))

(defun fstar-subp-set-keybinding-style (var style)
  "Set VAR to STYLE and update keybindings."
  (set-default var style)
  (fstar-subp-refresh-keybindings style))

(defcustom fstar-interactive-keybinding-style 'pg
  "Which style of bindings to use in F* interactive mode."
  :group 'fstar
  :set #'fstar-subp-set-keybinding-style
  :type '(choice (const :tag "Proof-General style bindings" pg)
                 (const :tag "Atom-style bindings" atom)))

(defun fstar-setup-interactive ()
  "Setup interactive F* mode."
  (fstar-subp-refresh-keybindings fstar-interactive-keybinding-style)
  (setq-local help-at-pt-display-when-idle t)
  (setq-local help-at-pt-timer-delay 0.2)
  (help-at-pt-cancel-timer)
  (help-at-pt-set-timer)
  (when (featurep 'flycheck)
    (add-to-list 'flycheck-disabled-checkers 'fstar)))

(defun fstar-teardown-interactive ()
  "Cleanup F* interactive mode."
  (help-at-pt-cancel-timer))

;;; Comment syntax

(defun fstar-syntactic-face-function (args)
  "Choose face to display based on ARGS."
  (pcase-let ((`(_ _ _ ,in-string _ _ _ _ ,comment-start-pos _) args))
    (cond (in-string ;; Strings
           font-lock-string-face)
          (comment-start-pos ;; Comments ('//' doesnt have a comment-depth
           (save-excursion
             (goto-char comment-start-pos)
             (cond
              ((looking-at (regexp-quote fstar-build-config-header)) font-lock-doc-face)
              ((looking-at (regexp-quote "(*** ")) '(:inherit font-lock-doc-face :height 2.5))
              ((looking-at (regexp-quote "(**+ ")) '(:inherit font-lock-doc-face :height 1.8))
              ((looking-at (regexp-quote "(**! ")) '(:inherit font-lock-doc-face :height 1.5))
              ((looking-at (regexp-quote "(** "))  font-lock-doc-face)
              (t font-lock-comment-face)))))))

(defun fstar-setup-comments ()
  "Set comment-related variables for F*."
  (setq-local comment-multi-line t)
  (setq-local comment-use-syntax t)
  (setq-local comment-start      "(*")
  (setq-local comment-continue   " *")
  (setq-local comment-end        "*)")
  (setq-local comment-start-skip "\\(//+\\|(\\*+\\)[ \t]*")
  (setq-local font-lock-syntactic-face-function #'fstar-syntactic-face-function))

;;; Main mode

(defconst fstar-known-modules
  '((font-lock   . "Syntax highlighting")
    (prettify    . "Unicode math (e.g. display forall as ∀; requires emacs 24.4 or later)")
    (indentation . "Indentation (based on control points)")
    (comments    . "Comment syntax and special comments ('(***', '(*+', etc.)")
    (flycheck    . "Real-time verification (good for small files; requires the flycheck package)")
    (interactive . "Interactive verification (à la Proof-General; requires a recent F* build)"))
  "Available components of F*-mode.")

(defcustom fstar-enabled-modules '(font-lock prettify indentation comments interactive)
  "Which F*-mode components to load."
  :group 'fstar
  :type `(set ,@(cl-loop for (mod . desc) in fstar-known-modules
                         collect `(const :tag ,desc ,mod))))

(defun fstar-setup-hooks ()
  "Setup hooks required by F*-mode."
  (add-hook 'before-revert-hook #'fstar-subp-kill nil t))

(defun fstar-teardown-hooks ()
  "Remove hooks required by F*-mode."
  (remove-hook 'before-revert-hook #'fstar-subp-kill))

(defun fstar-enable-disable (enable)
  "ENABLE or disable F* mode components."
  (dolist (module (cons 'hooks fstar-enabled-modules))
    (let* ((prefix (if enable "fstar-setup-" "fstar-teardown-"))
           (fsymb  (intern (concat prefix (symbol-name module)))))
      (when (fboundp fsymb)
        (funcall fsymb)))))

;;;###autoload
(define-derived-mode fstar-mode prog-mode "F✪"
  :syntax-table fstar-syntax-table
  (fstar-enable-disable t))

(defun fstar-mode-unload-function ()
  "Unload F* mode components."
  (fstar-enable-disable nil))

;;;###autoload
(add-to-list 'auto-mode-alist '("\\.fsti?\\'" . fstar-mode))

;;; Footer

;; Local Variables:
;; checkdoc-verb-check-experimental-flag: nil
;; End:

(provide 'fstar-mode)
;;; fstar-mode.el ends here<|MERGE_RESOLUTION|>--- conflicted
+++ resolved
@@ -456,12 +456,8 @@
 (defconst fstar-subp--done "\n#done-")
 
 (defconst fstar-subp--cancel "#pop\n")
-<<<<<<< HEAD
-(defconst fstar-subp--header "#push\n")
-(defconst fstar-subp--laxheader "#push #lax\n")
-=======
-(defconst fstar-subp--header "#push ")
->>>>>>> b99c9bf6
+(defconst fstar-subp--header "#push")
+(defconst fstar-subp--laxheader "#lax")
 (defconst fstar-subp--footer "\n#end #done-ok #done-nok\n")
 
 (defconst fstar-subp-statuses '(pending busy processed))
@@ -865,29 +861,24 @@
                 (insert replacement)))))))
     (buffer-substring-no-properties (point-min) (point-max))))
 
-<<<<<<< HEAD
+(defun column-number-at-pos (pos)
+  "Analog to line-number-at-pos."
+  (save-excursion (goto-char pos) (current-column)))
+
 (defun fstar-subp-send-region (beg end lax)
   "Send the region between BEG and END to the inferior F* process."
   (interactive "r")
   (fstar-subp-start)
-  (let ((msg (concat (if (eq lax 0) fstar-subp--header fstar-subp--laxheader)
-=======
-
-(defun column-number-at-pos (pos)
-  "Analog to line-number-at-pos."
-  (save-excursion (goto-char pos) (current-column)))
-
-(defun fstar-subp-send-region (beg end)
-  "Send the region between BEG and END to the inferior F* process."
-  (interactive "r")
-  (fstar-subp-start)
-  (let ((msg (concat fstar-subp--header
-		     (format "%d %d\n"
-			     (line-number-at-pos beg)
-			     (column-number-at-pos beg))
->>>>>>> b99c9bf6
-                     (fstar-subp-prepare-message (buffer-substring-no-properties beg end))
-                     fstar-subp--footer)))
+  (let* ((pushlc (concat fstar-subp--header
+			 (format " %d %d"
+				 (line-number-at-pos beg)
+				 (column-number-at-pos beg))))
+	 (header (if (eq lax 0)
+		     pushlc
+		   (concat pushlc " " fstar-subp--laxheader)))
+	 (msg (concat header "\n"
+		      (fstar-subp-prepare-message (buffer-substring-no-properties beg end))
+		      fstar-subp--footer)))
     (fstar-subp-log "QUERY [%s]" msg)
     (process-send-string fstar-subp--process msg)))
 
